--- conflicted
+++ resolved
@@ -1623,14 +1623,7 @@
         yield gen.sleep(0.01)
         assert time() - start < 10
 
-<<<<<<< HEAD
     yield gen.sleep(0.5)
-=======
-    start = time()
-    while s.ncores == ncores1:
-        yield gen.sleep(0.01)
-        assert time() - start < 10
->>>>>>> c87880c3
 
     start = time()
     while len(s.ncores) < 2:
